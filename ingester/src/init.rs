/// This needs to be pub for the benchmarks but should not be used outside the crate.
#[cfg(feature = "benches")]
pub use wal_replay::*;

mod graceful_shutdown;
mod wal_replay;

use std::{path::PathBuf, sync::Arc, time::Duration};

use arrow_flight::flight_service_server::FlightService;
use backoff::BackoffConfig;
use futures::{future::Shared, Future, FutureExt};
use generated_types::influxdata::iox::{
    catalog::v1::catalog_service_server::CatalogService,
    ingester::v1::{persist_service_server::PersistService, write_service_server::WriteService},
};
use iox_catalog::interface::Catalog;
use iox_query::exec::Executor;
use observability_deps::tracing::*;
use parquet_file::storage::ParquetStorage;
use thiserror::Error;
use tokio::sync::oneshot;
use tokio_util::sync::CancellationToken;
use tracker::DiskSpaceMetrics;
use wal::Wal;

use crate::{
    buffer_tree::{
        namespace::name_resolver::{NamespaceNameProvider, NamespaceNameResolver},
        partition::resolver::{
            CatalogPartitionResolver, CoalescePartitionResolver, PartitionCache, PartitionProvider,
        },
        table::metadata_resolver::{TableProvider, TableResolver},
        BufferTree,
    },
    dml_sink::{instrumentation::DmlSinkInstrumentation, tracing::DmlSinkTracing},
    ingest_state::IngestState,
    ingester_id::IngesterId,
    persist::{
        file_metrics::ParquetFileInstrumentation, handle::PersistHandle,
        hot_partitions::HotPartitionPersister,
    },
    query::{
        exec_instrumentation::QueryExecInstrumentation,
        result_instrumentation::QueryResultInstrumentation, tracing::QueryExecTracing,
    },
    server::grpc::GrpcDelegate,
    timestamp_oracle::TimestampOracle,
    wal::{
        reference_tracker::WalReferenceHandle, rotate_task::periodic_rotation, wal_sink::WalSink,
    },
};

use self::graceful_shutdown::graceful_shutdown_handler;

/// Acquire opaque handles to the Ingester RPC service implementations.
///
/// This trait serves as the public crate API boundary - callers external to the
/// Ingester crate utilise this abstraction to acquire type erased handles to
/// the RPC service implementations, hiding internal Ingester implementation
/// details & types.
///
/// Callers can mock out this trait or decorate the returned implementation in
/// order to simulate or modify the behaviour of an ingester in their own tests.
pub trait IngesterRpcInterface: Send + Sync + std::fmt::Debug {
    /// The type of the [`CatalogService`] implementation.
    type CatalogHandler: CatalogService;
    /// The type of the [`WriteService`] implementation.
    type WriteHandler: WriteService;
    /// The type of the [`PersistService`] implementation.
    type PersistHandler: PersistService;
    /// The type of the [`FlightService`] implementation.
    type FlightHandler: FlightService;

    /// Acquire an opaque handle to the Ingester's [`CatalogService`] RPC
    /// handler implementation.
    fn catalog_service(&self) -> Self::CatalogHandler;

    /// Acquire an opaque handle to the Ingester's [`WriteService`] RPC
    /// handler implementation.
    fn write_service(&self) -> Self::WriteHandler;

    /// Acquire an opaque handle to the Ingester's [`PersistService`] RPC
    /// handler implementation.
    fn persist_service(&self) -> Self::PersistHandler;

    /// Acquire an opaque handle to the Ingester's Arrow Flight
    /// [`FlightService`] RPC handler implementation, allowing at most
    /// `max_simultaneous_requests` queries to be running at any one time.
    fn query_service(&self, max_simultaneous_requests: usize) -> Self::FlightHandler;
}

/// A RAII guard to clean up `ingester` instance resources when dropped.
#[must_use = "ingester stops when guard is dropped"]
#[derive(Debug)]
pub struct IngesterGuard<T> {
    rpc: T,

    /// The handle of the periodic WAL rotation task.
    ///
    /// Aborted on drop.
    rotation_task: tokio::task::JoinHandle<()>,

    /// The handle of the periodic disk metric task.
    ///
    /// Aborted on drop.
    disk_metric_task: tokio::task::JoinHandle<()>,

    /// The task handle executing the graceful shutdown once triggered.
    graceful_shutdown_handler: tokio::task::JoinHandle<()>,
    shutdown_complete: Shared<oneshot::Receiver<()>>,
}

impl<T> IngesterGuard<T>
where
    T: Send + Sync,
{
    /// Obtain a handle to the gRPC handlers.
    pub fn rpc(&self) -> &T {
        &self.rpc
    }

    /// Block and wait until the ingester has gracefully stopped.
    pub async fn join(&self) {
        self.shutdown_complete
            .clone()
            .await
            .expect("graceful shutdown task panicked")
    }
}

impl<T> Drop for IngesterGuard<T> {
    fn drop(&mut self) {
        self.rotation_task.abort();
        self.disk_metric_task.abort();
        self.graceful_shutdown_handler.abort();
    }
}

/// Errors that occur during initialisation of an `ingester` instance.
#[derive(Debug, Error)]
pub enum InitError {
    /// A catalog error occurred while fetching the most recent partitions for
    /// the internal cache.
    #[error("failed to pre-warm partition cache: {0}")]
    PreWarmPartitions(iox_catalog::interface::Error),

    /// An error initialising the WAL.
    #[error("failed to initialise write-ahead log: {0}")]
    WalInit(#[from] wal::Error),

    /// An error replaying the entries in the WAL.
    #[error(transparent)]
    WalReplay(Box<dyn std::error::Error>),
}

/// Initialise a new `ingester` instance, returning the gRPC service handler
/// implementations to be bound by the caller.
///
/// ## WAL Replay
///
/// Writes through an `ingester` instance commit to a durable write-ahead log.
///
/// During initialisation of an `ingester` instance, any files in
/// `wal_directory` are read assuming they are redo log files from the
/// write-ahead log.
///
/// These files are read and replayed fully before this function returns.
///
/// Any error during replay is fatal.
///
/// ## Graceful Shutdown
///
/// When `shutdown` completes, the ingester blocks ingest (returning an error to
/// all new write requests) while still executing query requests. The ingester
/// then persists all data currently buffered.
///
/// Callers can wait for this buffer persist to complete by awaiting
/// [`IngesterGuard::join()`], which will resolve once all data has been flushed
/// to object storage.
///
/// The ingester will continue answering queries until the gRPC server is
/// stopped by the caller (managed outside of this crate).
///
/// ## Deferred Loading for Persist Operations
///
/// Several items within the ingester's internal state are loaded only when
/// needed at persist time; this includes string name identifiers of namespaces,
/// tables, etc that are embedded within the Parquet file metadata.
///
/// As an optimisation, these deferred loads occur in a background task before
/// the persist action actually needs them, in order to both eliminate the
/// latency of waiting for the value to be fetched, and to avoid persistence of
/// large numbers of partitions operations causing a large spike in catalog
/// requests / load.
///
/// These values are loaded a uniformly random duration of time between
/// initialisation, and at most, `persist_background_fetch_time` duration of
/// time later. By increasing this duration value the many loads are spread
/// approximately uniformly over a longer period of time, decreasing the peak
/// catalog load they cause.
///
/// If the `persist_background_fetch_time` duration is too large, they will not
/// have resolved in the background when a persist operation starts, and they
/// will require demand loading, causing an immediate catalog load spike. This
/// value should be tuned to be slightly less than the interval between persist
/// operations, but not so long that it causes catalog load spikes at persist
/// time (which can be observed by the catalog instrumentation metrics).
///
/// ## Hot Persistence
///
/// Partitions have a opaque estimate of the "cost" (in terms of time/space) to
/// persist the data within them. The cost calculation is made in
/// [`MutableBatch::size_data()`].
///
/// Once this cost estimation exceeds the `persist_hot_partition_cost` the
/// partition is immediately enqueued for persistence, and subsequent writes are
/// applied to a new buffer.
///
/// Increasing this value reduces the frequency of hot partition persistence,
/// but may also increase the total amount of data that needs persisting for a
/// single partition. In practice, this increases the memory utilisation of
/// datafusion during the persist compaction step.
///
/// Decreasing this value increases the frequency of persist operations, and
/// usually decreases the size of the resulting parquet files.
///
/// [`MutableBatch::size_data()`]: mutable_batch::MutableBatch::size_data
#[allow(clippy::too_many_arguments)]
pub async fn new<F>(
    catalog: Arc<dyn Catalog>,
    metrics: Arc<metric::Registry>,
    persist_background_fetch_time: Duration,
    wal_directory: PathBuf,
    wal_rotation_period: Duration,
    persist_executor: Arc<Executor>,
    persist_workers: usize,
    persist_queue_depth: usize,
    persist_hot_partition_cost: usize,
    object_store: ParquetStorage,
    shutdown: F,
) -> Result<IngesterGuard<impl IngesterRpcInterface>, InitError>
where
    F: Future<Output = CancellationToken> + Send + 'static,
{
    // Initialise a random ID for this ingester instance.
    let ingester_id = IngesterId::new();

    // Initialise the deferred namespace name resolver.
    let namespace_name_provider: Arc<dyn NamespaceNameProvider> =
        Arc::new(NamespaceNameResolver::new(
            persist_background_fetch_time,
            Arc::clone(&catalog),
            BackoffConfig::default(),
            Arc::clone(&metrics),
        ));

    // Initialise the deferred table metadata resolver.
    let table_provider: Arc<dyn TableProvider> = Arc::new(TableResolver::new(
        persist_background_fetch_time,
        Arc::clone(&catalog),
        BackoffConfig::default(),
        Arc::clone(&metrics),
    ));

    // Read the most recently created partitions.
    //
    // By caching these hot partitions overall catalog load after an ingester
    // starts up is reduced, and the associated query latency is removed from
    // the (blocking) ingest hot path.
    let recent_partitions = catalog
        .repositories()
        .await
        .partitions()
        .most_recent_n(40_000)
        .await
        .map_err(InitError::PreWarmPartitions)?;

    // Build the partition provider, wrapped in the partition cache and request
    // coalescer.
    let partition_provider = CatalogPartitionResolver::new(Arc::clone(&catalog));
    let partition_provider = CoalescePartitionResolver::new(Arc::new(partition_provider));
    let partition_provider = PartitionCache::new(
        partition_provider,
        recent_partitions,
        persist_background_fetch_time,
        Arc::clone(&catalog),
        BackoffConfig::default(),
        Arc::clone(&metrics),
    );
    let partition_provider: Arc<dyn PartitionProvider> = Arc::new(partition_provider);

    // Initialise the ingest pause signal, used to propagate error conditions
    // between subsystems such that they cause an error to be returned in the
    // write path.
    let ingest_state = Arc::new(IngestState::default());

    // Initialise the WAL
    let wal = Wal::new(wal_directory).await.map_err(InitError::WalInit)?;

    // Prepare the WAL segment reference tracker
    let (wal_reference_handle, wal_reference_actor) =
        WalReferenceHandle::new(Arc::clone(&wal), &metrics);

    // Spawn the persist workers to compact partition data, convert it into
    // Parquet files, and upload them to object storage.
    let persist_handle = PersistHandle::new(
        persist_workers,
        persist_queue_depth,
        Arc::clone(&ingest_state),
        persist_executor,
        object_store,
        Arc::clone(&catalog),
        // Register a post-persistence observer that emits Parquet file
        // attributes as metrics, and notifies the WAL segment reference tracker of
        // completed persist actions.
        ParquetFileInstrumentation::new(wal_reference_handle.clone(), &metrics),
        &metrics,
    );
    let persist_handle = Arc::new(persist_handle);

    // Instantiate a post-write observer for hot partition persistence.
    //
    // By enabling hot partition persistence before replaying the WAL, the
    // ingester can persist files during WAL replay.
    //
    // It is also important to respect potential configuration changes between
    // runs, such as if the configuration of the ingester was changed to persist
    // smaller partitions in-between executions because it was OOMing during WAL
    // replay (and the configuration was changed to mitigate it).
    let hot_partition_persister = HotPartitionPersister::new(
        Arc::clone(&persist_handle),
        persist_hot_partition_cost,
        &metrics,
    );

    let buffer = Arc::new(BufferTree::new(
        namespace_name_provider,
        table_provider,
        partition_provider,
        Arc::new(hot_partition_persister),
        Arc::clone(&metrics),
    ));

<<<<<<< HEAD
    // Start the WAL reference actor and then replay the WAL log files, if any.
    // The tokio handle does not need retained here as the actor handle is
    // responsible for aborting the actor's run loop when dropped.
    tokio::spawn(wal_reference_actor.run());
=======
    // Initialise the WAL
    let wal = Wal::new(wal_directory.clone())
        .await
        .map_err(InitError::WalInit)?;

    // Initialize disk metrics to emit disk capacity / free statistics for the
    // WAL directory.
    let disk_metric_task = tokio::task::spawn(
        DiskSpaceMetrics::new(wal_directory, &metrics)
            .expect("failed to resolve WAL directory to disk")
            .run(),
    );

    // Replay the WAL log files, if any.
>>>>>>> 9bfec2f7
    let max_sequence_number =
        wal_replay::replay(&wal, &buffer, Arc::clone(&persist_handle), &metrics)
            .await
            .map_err(|e| InitError::WalReplay(e.into()))?;

    // Build the chain of DmlSink that forms the write path.
    let write_path = DmlSinkInstrumentation::new(
        "write_apply",
        DmlSinkTracing::new(
            DmlSinkTracing::new(
                WalSink::new(
                    DmlSinkInstrumentation::new(
                        "buffer",
                        DmlSinkTracing::new(Arc::clone(&buffer), "buffer"),
                        &metrics,
                    ),
                    Arc::clone(&wal),
                    wal_reference_handle.clone(),
                ),
                "wal",
            ),
            "write_apply",
        ),
        &metrics,
    );

    // And the chain of QueryExec that forms the read path.
    let read_path = QueryResultInstrumentation::new(Arc::clone(&buffer), &metrics);
    let read_path = QueryExecInstrumentation::new(
        "buffer",
        QueryExecTracing::new(read_path, "buffer"),
        &metrics,
    );

    // Spawn a background thread to periodically rotate the WAL segment file.
    let rotation_task = tokio::spawn(periodic_rotation(
        Arc::clone(&wal),
        wal_rotation_period,
        wal_reference_handle.clone(),
        Arc::clone(&buffer),
        Arc::clone(&persist_handle),
    ));

    // Restore the highest sequence number from the WAL files, and default to 0
    // if there were no files to replay.
    //
    // This means sequence numbers are reused across different instances of an
    // ingester, but they are only used for internal ordering of operations at
    // runtime.
    let timestamp = Arc::new(TimestampOracle::new(
        max_sequence_number.map(|v| v.get()).unwrap_or(0),
    ));

    let (shutdown_tx, shutdown_rx) = oneshot::channel();
    let shutdown_task = tokio::spawn(graceful_shutdown_handler(
        shutdown,
        shutdown_tx,
        Arc::clone(&ingest_state),
        Arc::clone(&buffer),
        Arc::clone(&persist_handle),
        Arc::clone(&wal),
        wal_reference_handle,
    ));

    Ok(IngesterGuard {
        rpc: GrpcDelegate::new(
            Arc::new(write_path),
            Arc::new(read_path),
            timestamp,
            ingest_state,
            ingester_id,
            catalog,
            metrics,
            buffer,
            persist_handle,
        ),
        rotation_task,
        disk_metric_task,
        graceful_shutdown_handler: shutdown_task,
        shutdown_complete: shutdown_rx.shared(),
    })
}<|MERGE_RESOLUTION|>--- conflicted
+++ resolved
@@ -296,7 +296,9 @@
     let ingest_state = Arc::new(IngestState::default());
 
     // Initialise the WAL
-    let wal = Wal::new(wal_directory).await.map_err(InitError::WalInit)?;
+    let wal = Wal::new(wal_directory.clone())
+        .await
+        .map_err(InitError::WalInit)?;
 
     // Prepare the WAL segment reference tracker
     let (wal_reference_handle, wal_reference_actor) =
@@ -342,16 +344,10 @@
         Arc::clone(&metrics),
     ));
 
-<<<<<<< HEAD
     // Start the WAL reference actor and then replay the WAL log files, if any.
     // The tokio handle does not need retained here as the actor handle is
     // responsible for aborting the actor's run loop when dropped.
     tokio::spawn(wal_reference_actor.run());
-=======
-    // Initialise the WAL
-    let wal = Wal::new(wal_directory.clone())
-        .await
-        .map_err(InitError::WalInit)?;
 
     // Initialize disk metrics to emit disk capacity / free statistics for the
     // WAL directory.
@@ -362,7 +358,6 @@
     );
 
     // Replay the WAL log files, if any.
->>>>>>> 9bfec2f7
     let max_sequence_number =
         wal_replay::replay(&wal, &buffer, Arc::clone(&persist_handle), &metrics)
             .await
