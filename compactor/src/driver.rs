use std::{num::NonZeroUsize, sync::Arc, time::Duration};

use data_types::{CompactionLevel, ParquetFile, ParquetFileParams, PartitionId};
use futures::{stream, StreamExt, TryStreamExt};
use observability_deps::tracing::info;
use parquet_file::ParquetFilePath;
use tokio::sync::watch::Sender;
use trace::span::Span;
use trace::span::SpanRecorder;
use tracker::InstrumentedAsyncSemaphore;

use crate::{
    components::{
        changed_files_filter::SavedParquetFileState,
        scratchpad::Scratchpad,
        timeout::{timeout_with_progress_checking, TimeoutWithProgress},
        Components,
    },
    error::{DynError, ErrorKind, SimpleError},
    file_classification::{FileClassification, FilesForProgress, FilesToSplitOrCompact},
    partition_info::PartitionInfo,
    PlanIR, RoundInfo,
};

/// Tries to compact all eligible partitions, up to
/// partition_concurrency at a time.
pub async fn compact(
    trace_collector: Option<Arc<dyn trace::TraceCollector>>,
    partition_concurrency: NonZeroUsize,
    partition_timeout: Duration,
    df_semaphore: Arc<InstrumentedAsyncSemaphore>,
    components: &Arc<Components>,
) {
    components
        .partition_stream
        .stream()
        .map(|partition_id| {
            let components = Arc::clone(components);

            // A root span is created for each partition.  Later this can be linked to the
            // scheduler's span via something passed through partition_stream.
            let root_span: Option<Span> =
                match std::env::var("INFLUXDB_IOX_COMPACTION_PARTITION_TRACE") {
                    Ok(v) => {
                        if v == "all" || v == partition_id.get().to_string() {
                            trace_collector
                                .as_ref()
                                .map(|collector| Span::root("compaction", Arc::clone(collector)))
                        } else {
                            None
                        }
                    }
                    Err(_) => None,
                };
            let span = SpanRecorder::new(root_span);

            compact_partition(
                span,
                partition_id,
                partition_timeout,
                Arc::clone(&df_semaphore),
                components,
            )
        })
        .buffer_unordered(partition_concurrency.get())
        .collect::<()>()
        .await;
}

async fn compact_partition(
    mut span: SpanRecorder,
    partition_id: PartitionId,
    partition_timeout: Duration,
    df_semaphore: Arc<InstrumentedAsyncSemaphore>,
    components: Arc<Components>,
) {
<<<<<<< HEAD
    info!(partition_id = partition_id.get(), "compact partition",);
    span.set_metadata("partition_id", partition_id.get().to_string());
=======
    info!(partition_id = partition_id.get(), timeout = ?partition_timeout, "compact partition",);
>>>>>>> 9bfec2f7
    let scratchpad = components.scratchpad_gen.pad();

    let res = timeout_with_progress_checking(partition_timeout, |transmit_progress_signal| {
        let components = Arc::clone(&components);
        let scratchpad = Arc::clone(&scratchpad);
        async {
            try_compact_partition(
                span,
                partition_id,
                df_semaphore,
                components,
                scratchpad,
                transmit_progress_signal,
            )
            .await
        }
    })
    .await;

    let res = match res {
        // If `try_compact_partition` timed out and didn't make any progress, something is wrong
        // with this partition and it should get added to the `skipped_compactions` table by
        // sending a timeout error to the `partition_done_sink`.
        TimeoutWithProgress::NoWorkTimeOutError => Err(Box::new(SimpleError::new(
            ErrorKind::Timeout,
            "timeout without making any progress",
        )) as _),
        // If `try_compact_partition` timed out but *did* make some progress, this is fine, don't
        // add it to the `skipped_compactions` table.
        TimeoutWithProgress::SomeWorkTryAgain => Ok(()),
        // If `try_compact_partition` finished before the timeout, return the `Result` that it
        // returned. If an error was returned, there could be something wrong with the partiton;
        // let the `partition_done_sink` decide if the error means the partition should be added
        // to the `skipped_compactions` table or not.
        TimeoutWithProgress::Completed(res) => res,
    };
    components
        .partition_done_sink
        .record(partition_id, res)
        .await;

    scratchpad.clean().await;
    info!(partition_id = partition_id.get(), "compacted partition",);
}

/// Main function to compact files of a single partition.
///
/// Input: any files in the partitions (L0s, L1s, L2s)
/// Output:
/// 1. No overlapped  L0 files
/// 2. Up to N non-overlapped L1 and L2 files,  subject to  the total size of the files.
///
/// N: config max_number_of_files
///
/// Note that since individual files also have a maximum size limit, the
/// actual number of files can be more than  N.  Also since the Parquet format
/// features high and variable compression (page splits, RLE, zstd compression),
/// splits are based on estimated output file sizes which may deviate from actual file sizes
///
/// Algorithms
///
/// GENERAL IDEA OF THE CODE: DIVIDE & CONQUER  (we have not used all of its power yet)
///
/// The files are split into non-time-overlaped branches, each is compacted in parallel.
/// The output of each branch is then combined and re-branch in next round until
/// they should not be compacted based on defined stop conditions.
///
/// Example: Partition has 7 files: f1, f2, f3, f4, f5, f6, f7
///  Input: shown by their time range
///          |--f1--|               |----f3----|  |-f4-||-f5-||-f7-|
///               |------f2----------|                   |--f6--|
///
/// - Round 1: Assuming 7 files are split into 2 branches:
///  . Branch 1: has 3 files: f1, f2, f3
///  . Branch 2: has 4 files: f4, f5, f6, f7
///          |<------- Branch 1 -------------->|  |<-- Branch 2 -->|
///          |--f1--|               |----f3----|  |-f4-||-f5-||-f7-|
///               |------f2----------|                   |--f6--|
///
///    Output: 3 files f8, f9, f10
///          |<------- Branch 1 -------------->|  |<-- Branch 2--->|
///          |---------f8---------------|--f9--|  |-----f10--------|
///
/// - Round 2: 3 files f8, f9, f10 are in one branch and compacted into 2 files
///    Output: two files f11, f12
///          |-------------------f11---------------------|---f12---|
///
/// - Stop condition meets and the final output is f11 & F12
///
/// The high level flow is:
///
///   . Mutiple rounds, each round process mutltiple branches. Each branch includes at most 200 files
///   . Each branch will compact files lowest level (aka start-level) into its next level (aka target-level), either:
///      - Compact many L0s into fewer and larger L0s. Start-level = target-level = 0
///      - Compact many L1s into fewer and larger L1s. Start-level = target-level = 1
///      - Compact (L0s & L1s) to L1s if there are L0s. Start-level = 0, target-level = 1
///      - Compact (L1s & L2s) to L2s if no L0s. Start-level = 1, target-level = 2
///      - Split L0s each of which overlaps with more than 1 L1s into many L0s, each overlaps with at most one L1 files
///      - Split L1s each of which overlaps with more than 1 L2s into many L1s, each overlaps with at most one L2 files
///   . Each branch does find non-overlaps and upgragde files to avoid unecessary recompacting.
///     The actually split files:
///      1. files_to_keep: do not compact these files because they are already higher than target level
///      2. files_to_upgrade: upgrade this initial-level files to target level because they are not overlap with
///          any target-level and initial-level files and large enough (> desired max size)
///      3. files_to_split_or_compact: this is either files to split or files to compact and will be handled accordingly

///
/// Example: 4 files: two L0s, two L1s and one L2
///  Input:
///                                      |-L0.1-||------L0.2-------|
///                  |-----L1.1-----||--L1.2--|
///     |----L2.1-----|
///
///  - Round 1: There are L0s, let compact L0s with L1s. But let split them first:
///    . files_higher_keep: L2.1 (higher leelve than targetlevel) and L1.1 (not overlapped wot any L0s)
///    . files_upgrade: L0.2
///    . files_compact: L0.1, L1.2
///    Output: 4 files
///                                               |------L1.4-------|
///                  |-----L1.1-----||-new L1.3 -|        ^
///     |----L2.1-----|                  ^               |
///                                      |        result of upgrading L0.2
///                            result of compacting L0.1, L1.2
///
///  - Round 2: Compact those 4 files
///    Output: two L2 files
///     |-----------------L2.2---------------------||-----L2.3------|
///
/// Note:
///   . If there are no L0s files in the partition, the first round can just compact L1s and L2s to L2s
///   . Round 2 happens or not depends on the stop condition
async fn try_compact_partition(
    span: SpanRecorder,
    partition_id: PartitionId,
    df_semaphore: Arc<InstrumentedAsyncSemaphore>,
    components: Arc<Components>,
    scratchpad_ctx: Arc<dyn Scratchpad>,
    transmit_progress_signal: Sender<bool>,
) -> Result<(), DynError> {
    let mut files = components.partition_files_source.fetch(partition_id).await;
    let partition_info = components.partition_info_source.fetch(partition_id).await?;
    let transmit_progress_signal = Arc::new(transmit_progress_signal);

    // loop for each "Round", consider each file in the partition
    // for partitions with a lot of compaction work to do, keeping the work divided into multiple rounds,
    // with mutliple calls to execute_branch is important to frequently clean the scratchpad and prevent
    // high memory use.
    loop {
        let round_span = span.child("round");

        let round_info = components
            .round_info_source
            .calculate(&partition_info, &files)
            .await?;

        // This is the stop condition which will be different for different version of compaction
        // and describe where the filter is created at version_specific_partition_filters function
        if !components
            .partition_filter
            .apply(&partition_info, &files)
            .await?
        {
            return Ok(());
        }

        let (files_now, files_later) = components.round_split.split(files, round_info);

        // Each branch must not overlap with each other
        let branches = components
            .divide_initial
            .divide(files_now, round_info)
            .into_iter();

        files = files_later;

        info!(
            partition_id = partition_info.partition_id.get(),
            branch_count = branches.len(),
            concurrency_limit = df_semaphore.total_permits(),
            "compacting branches concurrently",
        );

        // concurrently run the branches.
        let branches_output: Vec<Vec<ParquetFile>> = stream::iter(branches.into_iter())
            .map(|branch| {
                let partition_info = Arc::clone(&partition_info);
                let components = Arc::clone(&components);
                let df_semaphore = Arc::clone(&df_semaphore);
                let transmit_progress_signal = Arc::clone(&transmit_progress_signal);
                let scratchpad = Arc::clone(&scratchpad_ctx);
                let branch_span = round_span.child("branch");

                async move {
                    execute_branch(
                        branch_span,
                        partition_id,
                        branch,
                        df_semaphore,
                        components,
                        scratchpad,
                        partition_info,
                        round_info,
                        transmit_progress_signal,
                    )
                    .await
                }
            })
            .buffer_unordered(df_semaphore.total_permits())
            .try_collect()
            .await?;

        files.extend(branches_output.into_iter().flatten());
    }
}

/// Compact or split given files
#[allow(clippy::too_many_arguments)]
async fn execute_branch(
    span: SpanRecorder,
    partition_id: PartitionId,
    branch: Vec<ParquetFile>,
    df_semaphore: Arc<InstrumentedAsyncSemaphore>,
    components: Arc<Components>,
    scratchpad_ctx: Arc<dyn Scratchpad>,
    partition_info: Arc<PartitionInfo>,
    round_info: RoundInfo,
    transmit_progress_signal: Arc<Sender<bool>>,
) -> Result<Vec<ParquetFile>, DynError> {
    let files_next: Vec<ParquetFile> = Vec::new();

    // Keep the current state as a check to make sure this is the only compactor modifying this branch's
    // files. Check that the catalog state for the files in this set is the same before committing and, if not,
    // throw away the compaction work we've done.
    let saved_parquet_file_state = SavedParquetFileState::from(&branch);

    let input_paths: Vec<ParquetFilePath> = branch.iter().map(ParquetFilePath::from).collect();

    // Identify the target level and files that should be
    // compacted together, upgraded, and kept for next round of
    // compaction
    let FileClassification {
        target_level,
        files_to_make_progress_on,
        files_to_keep,
    } = components
        .file_classifier
        .classify(&partition_info, &round_info, branch);

    // Evaluate whether there's work to do or not based on the files classified for
    // making progress on. If there's no work to do, return early.
    //
    // Currently, no work to do mostly means we are unable to compact this partition due to
    // some limitation such as a large file with single timestamp that we cannot split in
    // order to further compact.
    if !components
        .post_classification_partition_filter
        .apply(&partition_info, &files_to_make_progress_on)
        .await?
    {
        return Ok(files_next);
    }

    let FilesForProgress {
        upgrade,
        split_or_compact,
    } = files_to_make_progress_on;

    // Compact & Split
    let created_file_params = run_plans(
        span.child("run_plans"),
        split_or_compact.clone(),
        &partition_info,
        &components,
        target_level,
        Arc::clone(&df_semaphore),
        Arc::<dyn Scratchpad>::clone(&scratchpad_ctx),
    )
    .await?;

    // inputs can be removed from the scratchpad as soon as we're done with compaction.
    scratchpad_ctx.clean_from_scratchpad(&input_paths).await;

    // upload files to real object store
    let upload_span = span.child("upload_objects");
    let created_file_params = upload_files_to_object_store(
        created_file_params,
        Arc::<dyn Scratchpad>::clone(&scratchpad_ctx),
    )
    .await;
    drop(upload_span);

    for file_param in &created_file_params {
        info!(
            partition_id = partition_info.partition_id.get(),
            uuid = file_param.object_store_id.to_string(),
            bytes = file_param.file_size_bytes,
            "uploaded file to objectstore",
        );
    }

    let created_file_paths: Vec<ParquetFilePath> = created_file_params
        .iter()
        .map(ParquetFilePath::from)
        .collect();

    // conditionally (if not shaddow mode) remove the newly created files from the scratchpad.
    scratchpad_ctx
        .clean_written_from_scratchpad(&created_file_paths)
        .await;

    // Update the catalog to reflect the newly created files, soft delete the compacted
    // files and update the upgraded files
    let files_to_delete = split_or_compact.into_files();
    let (created_files, upgraded_files) = update_catalog(
        Arc::clone(&components),
        partition_id,
        saved_parquet_file_state,
        files_to_delete,
        upgrade,
        created_file_params,
        target_level,
    )
    .await;

    // Report to `timeout_with_progress_checking` that some progress has been made; stop
    // if sending this signal fails because something has gone terribly wrong for the other
    // end of the channel to not be listening anymore.
    if let Err(e) = transmit_progress_signal.send(true) {
        return Err(Box::new(e));
    }

    // Extend created files, upgraded files and files_to_keep to files_next
    let mut files_next = created_files;
    files_next.extend(upgraded_files);
    files_next.extend(files_to_keep);

    Ok(files_next)
}

/// Compact or split given files
async fn run_plans(
    span: SpanRecorder,
    split_or_compact: FilesToSplitOrCompact,
    partition_info: &Arc<PartitionInfo>,
    components: &Arc<Components>,
    target_level: CompactionLevel,
    df_semaphore: Arc<InstrumentedAsyncSemaphore>,
    scratchpad_ctx: Arc<dyn Scratchpad>,
) -> Result<Vec<ParquetFileParams>, DynError> {
    // stage files
    let download_span = span.child("download_objects");
    let input_uuids_inpad = scratchpad_ctx
        .load_to_scratchpad(&split_or_compact.file_input_paths())
        .await;
    drop(download_span);

    let plans = components.ir_planner.create_plans(
        Arc::clone(partition_info),
        target_level,
        split_or_compact,
        input_uuids_inpad,
    );

    info!(
        partition_id = partition_info.partition_id.get(),
        plan_count = plans.len(),
        concurrency_limit = df_semaphore.total_permits(),
        "compacting plans concurrently",
    );

    let created_file_params: Vec<Vec<_>> = stream::iter(
        plans
            .into_iter()
            .filter(|plan| !matches!(plan, PlanIR::None { .. })),
    )
    .map(|plan_ir| {
        execute_plan(
            span.child("execute_plan"),
            plan_ir,
            partition_info,
            components,
            Arc::clone(&df_semaphore),
        )
    })
    .buffer_unordered(df_semaphore.total_permits())
    .try_collect()
    .await?;

    Ok(created_file_params.into_iter().flatten().collect())
}

async fn execute_plan(
    mut span: SpanRecorder,
    plan_ir: PlanIR,
    partition_info: &Arc<PartitionInfo>,
    components: &Arc<Components>,
    df_semaphore: Arc<InstrumentedAsyncSemaphore>,
) -> Result<Vec<ParquetFileParams>, DynError> {
    span.set_metadata("input_files", plan_ir.input_files().len().to_string());
    span.set_metadata("input_bytes", plan_ir.input_bytes().to_string());
    span.set_metadata("reason", plan_ir.reason());

    let create = {
        // Adjust concurrency based on the column count in the partition.
        let permits = compute_permits(df_semaphore.total_permits(), partition_info.column_count());

        // use the address of the plan as a uniq identifier so logs can be matched despite the concurrency.
        let plan_id = format!("{:p}", &plan_ir);

        info!(
            partition_id = partition_info.partition_id.get(),
            jobs_running = df_semaphore.holders_acquired(),
            jobs_pending = df_semaphore.holders_pending(),
            permits_needed = permits,
            permits_acquired = df_semaphore.permits_acquired(),
            permits_pending = df_semaphore.permits_pending(),
            plan_id,
            "requesting job semaphore",
        );

        // draw semaphore BEFORE creating the DataFusion plan and drop it directly AFTER finishing the
        // DataFusion computation (but BEFORE doing any additional external IO).
        //
        // We guard the DataFusion planning (that doesn't perform any IO) via the semaphore as well in case
        // DataFusion ever starts to pre-allocate buffers during the physical planning. To the best of our
        // knowledge, this is currently (2023-01-25) not the case but if this ever changes, then we are prepared.
        let permit_span = span.child("acquire_permit");
        let permit = df_semaphore
            .acquire_many(permits, None)
            .await
            .expect("semaphore not closed");
        drop(permit_span);

        info!(
            partition_id = partition_info.partition_id.get(),
            column_count = partition_info.column_count(),
            input_files = plan_ir.n_input_files(),
            permits,
            plan_id,
            "job semaphore acquired",
        );

        let df_span = span.child("data_fusion");
        let plan = components
            .df_planner
            .plan(&plan_ir, Arc::clone(partition_info))
            .await?;
        let streams = components.df_plan_exec.exec(plan);
        let job = components.parquet_files_sink.stream_into_file_sink(
            streams,
            Arc::clone(partition_info),
            plan_ir.target_level(),
            &plan_ir,
        );

        // TODO: react to OOM and try to divide branch
        let res = job.await;

        drop(permit);
        drop(df_span);
        info!(
            partition_id = partition_info.partition_id.get(),
            plan_id, "job semaphore released",
        );

        res?
    };

    span.set_metadata("output_files", create.len().to_string());
    span.set_metadata(
        "output_bytes",
        create
            .iter()
            .map(|f| f.file_size_bytes as usize)
            .sum::<usize>()
            .to_string(),
    );

    Ok(create)
}

async fn upload_files_to_object_store(
    created_file_params: Vec<ParquetFileParams>,
    scratchpad_ctx: Arc<dyn Scratchpad>,
) -> Vec<ParquetFileParams> {
    // Upload files to real object store
    let output_files: Vec<ParquetFilePath> = created_file_params.iter().map(|p| p.into()).collect();
    let output_uuids = scratchpad_ctx.make_public(&output_files).await;

    // Update file params with object_store_id
    created_file_params
        .into_iter()
        .zip(output_uuids)
        .map(|(f, uuid)| ParquetFileParams {
            object_store_id: uuid,
            ..f
        })
        .collect()
}

async fn fetch_and_save_parquet_file_state(
    components: &Components,
    partition_id: PartitionId,
) -> SavedParquetFileState {
    let catalog_files = components.partition_files_source.fetch(partition_id).await;
    SavedParquetFileState::from(&catalog_files)
}

/// Update the catalog to create, soft delete and upgrade corresponding given input
/// to provided target level
/// Return created and upgraded files
async fn update_catalog(
    components: Arc<Components>,
    partition_id: PartitionId,
    saved_parquet_file_state: SavedParquetFileState,
    files_to_delete: Vec<ParquetFile>,
    files_to_upgrade: Vec<ParquetFile>,
    file_params_to_create: Vec<ParquetFileParams>,
    target_level: CompactionLevel,
) -> (Vec<ParquetFile>, Vec<ParquetFile>) {
    let current_parquet_file_state =
        fetch_and_save_parquet_file_state(&components, partition_id).await;

    // Right now this only logs; in the future we might decide not to commit these changes
    let _ignore = components
        .changed_files_filter
        .apply(&saved_parquet_file_state, &current_parquet_file_state);

    let created_ids = components
        .commit
        .commit(
            partition_id,
            &files_to_delete,
            &files_to_upgrade,
            &file_params_to_create,
            target_level,
        )
        .await;

    // Update created ids to their corresponding file params
    let created_file_params = file_params_to_create
        .into_iter()
        .zip(created_ids)
        .map(|(params, id)| ParquetFile::from_params(params, id))
        .collect::<Vec<_>>();

    // Update compaction_level for the files_to_upgrade
    let upgraded_files = files_to_upgrade
        .into_iter()
        .map(|mut f| {
            f.compaction_level = target_level;
            f
        })
        .collect::<Vec<_>>();

    (created_file_params, upgraded_files)
}

// SINGLE_THREADED_COLUMN_COUNT is the number of columns requiring a partition be compacted single threaded.
const SINGLE_THREADED_COLUMN_COUNT: usize = 100;

// Determine how many permits must be acquired from the concurrency limiter semaphore
// based on the column count of this job and the total permits (concurrency).
fn compute_permits(
    total_permits: usize, // total number of permits (max concurrency)
    columns: usize,       // column count for this job
) -> u32 {
    if columns >= SINGLE_THREADED_COLUMN_COUNT {
        // this job requires all permits, forcing it to run by itself.
        return total_permits as u32;
    }

    // compute the share (linearly scaled) of total permits this job requires
    let share = columns as f64 / SINGLE_THREADED_COLUMN_COUNT as f64;

    // Square the share so the required permits is non-linearly scaled.
    // See test cases below for detail, but this makes it extra permissive of low column counts,
    // but still gets to single threaded by SINGLE_THREADED_COLUMN_COUNT.
    let permits = total_permits as f64 * share * share;

    if permits < 1.0 {
        return 1;
    }

    permits as u32
}

#[cfg(test)]
mod tests {
    use super::*;

    #[test]
    fn concurrency_limits() {
        assert_eq!(compute_permits(100, 1), 1); // 1 column still takes 1 permit
        assert_eq!(compute_permits(100, SINGLE_THREADED_COLUMN_COUNT / 10), 1); // 10% of the max column count takes 1% of total permits
        assert_eq!(
            compute_permits(100, SINGLE_THREADED_COLUMN_COUNT * 2 / 10),
            4
        ); // 20% of the max column count takes 4% of total permits
        assert_eq!(
            compute_permits(100, SINGLE_THREADED_COLUMN_COUNT * 3 / 10),
            9
        ); // 30% of the max column count takes 9% of total permits
        assert_eq!(
            compute_permits(100, SINGLE_THREADED_COLUMN_COUNT * 4 / 10),
            16
        ); // 40% of the max column count takes 16% of total permits
        assert_eq!(
            compute_permits(100, SINGLE_THREADED_COLUMN_COUNT * 5 / 10),
            25
        ); // 50% of the max column count takes 25% of total permits
        assert_eq!(
            compute_permits(100, SINGLE_THREADED_COLUMN_COUNT * 6 / 10),
            36
        ); // 60% of the max column count takes 36% of total permits
        assert_eq!(
            compute_permits(100, SINGLE_THREADED_COLUMN_COUNT * 7 / 10),
            49
        ); // 70% of the max column count takes 49% of total permits
        assert_eq!(
            compute_permits(100, SINGLE_THREADED_COLUMN_COUNT * 8 / 10),
            64
        ); // 80% of the max column count takes 64% of total permits
        assert_eq!(
            compute_permits(100, SINGLE_THREADED_COLUMN_COUNT * 9 / 10),
            81
        ); // 90% of the max column count takes 81% of total permits
        assert_eq!(compute_permits(100, SINGLE_THREADED_COLUMN_COUNT), 100); // 100% of the max column count takes 100% of total permits
        assert_eq!(compute_permits(100, 10000), 100); // huge column count takes exactly all permits (not more than the total)
    }
}<|MERGE_RESOLUTION|>--- conflicted
+++ resolved
@@ -74,12 +74,8 @@
     df_semaphore: Arc<InstrumentedAsyncSemaphore>,
     components: Arc<Components>,
 ) {
-<<<<<<< HEAD
-    info!(partition_id = partition_id.get(), "compact partition",);
+    info!(partition_id = partition_id.get(), timeout = ?partition_timeout, "compact partition",);
     span.set_metadata("partition_id", partition_id.get().to_string());
-=======
-    info!(partition_id = partition_id.get(), timeout = ?partition_timeout, "compact partition",);
->>>>>>> 9bfec2f7
     let scratchpad = components.scratchpad_gen.pad();
 
     let res = timeout_with_progress_checking(partition_timeout, |transmit_progress_signal| {
